"""
This module file is used to manage external dependencies using Bzlmod.
Please consider migrating your external dependencies from WORKSPACE to MODULE.bazel.
For more details, please check https://github.com/bazelbuild/bazel/issues/18958
"""

###############################################################################
# Bazel now uses Bzlmod by default to manage external dependencies.
# Please consider migrating your external dependencies from WORKSPACE to MODULE.bazel.
#
# For more details, please check https://github.com/bazelbuild/bazel/issues/18958
###############################################################################

module(
    name = "mmatrix",
    version = "0.1.0",
)

bazel_dep(name = "platforms", version = "0.0.11")
bazel_dep(name = "zlib", version = "1.3.1.bcr.4")
bazel_dep(name = "apple_support", version = "1.22.0")
bazel_dep(name = "rules_cc", version = "0.1.1")
bazel_dep(name = "bazel_skylib", version = "1.7.1")
bazel_dep(name = "cgrindel_bazel_starlib", version = "0.25.0")
bazel_dep(name = "rules_shell", version = "0.4.0")
bazel_dep(name = "rules_java", version = "8.11.0")
bazel_dep(name = "google_benchmark", version = "1.9.2")
<<<<<<< HEAD
#bazel_dep(name = "suitesparse", version = "7.10.1.bcr.1")
=======
>>>>>>> ba171a05


bazel_dep(name = "depend_on_what_you_use", version = "0.8.0")

#############################
# Hedron's Compile Commands Extractor for Bazel
#############################

# Hedron's Compile Commands Extractor for Bazel
# https://github.com/hedronvision/bazel-compile-commands-extractor
bazel_dep(name = "hedron_compile_commands", dev_dependency = True)
git_override(
    module_name = "hedron_compile_commands",
    remote = "https://github.com/hedronvision/bazel-compile-commands-extractor.git",
    commit = "4f28899228fb3ad0126897876f147ca15026151e",
)

#############################
# Check license of external dependencies
#############################

bazel_dep(name = "phst_license_test", version = "0", dev_dependency = True)
git_override(
    module_name = "phst_license_test",
    commit = "f135357cffb46e2b1120623e15eec7c88e7f34d4",
    remote = "https://github.com/phst/license_test.git",
)

#############################
# Load external non-Bazel libraries
#############################

http_archive = use_repo_rule("@bazel_tools//tools/build_defs/repo:http.bzl", "http_archive")
git_repository = use_repo_rule("@bazel_tools//tools/build_defs/repo:git.bzl", "git_repository")



# unity - A simple unit testing library for C.
http_archive(
    name = "Unity",
    build_file = "@//:third_party/Unity.BUILD",
    sha256 = "4598298723ecca1f242b8c540a253ae4ab591f6810cbde72f128961007683034",
    strip_prefix = "Unity-2.5.2",
    urls = [
        "https://github.com/ThrowTheSwitch/Unity/archive/refs/tags/v2.5.2.zip",
    ],
)

# matio - A C library for reading and writing MATLAB MAT files.
http_archive(
    name = "matio",
    sha256 = "0a6aa00b18c4512b63a8d27906b079c8c6ed41d4b2844f7a4ae598e18d22d3b3",
    build_file = "@//:third_party/matio.BUILD",
    strip_prefix = "matio-1.5.27",
    urls = [
        "https://github.com/tbeu/matio/releases/download/v1.5.27/matio-1.5.27.tar.gz",
    ],
)


# csparse is a C library for sparse matrices.
git_repository(
    name = "csparse",
    remote = "https://github.com/ibayer/CSparse.git",
    commit = "c8d48ca8b1064ad38b220ea57e95249cf9f44e57",
    build_file = "@//:third_party/csparse.BUILD",
)

# dbg-macro: A simple debug macro for C.
git_repository(
    name = "dbg-macro",
    commit = "b949858d9dff4886e68f1049270aad1b3fa7ab81",
    remote = "https://github.com/eerimoq/dbg-macro.git",
    build_file = "@//:third_party/dbg-macro.BUILD",
)

git_repository(
    name = "pcg",
    commit = "83252d9c23df9c82ecb42210afed61a7b42402d7",
    remote = "https://github.com/imneme/pcg-c.git",
    build_file = "@//:third_party/pcg.BUILD",
)


#############################
# Hombrew Local Libraries
#############################

# define new_local_repository rule for local installed non-Bazel libraries:
new_local_repository = use_repo_rule("@bazel_tools//tools/build_defs/repo:local.bzl", "new_local_repository")

# due to license issues in private lib folder.
new_local_repository(
    name = "hdf5",
    path = "lib/hdf5",
)

# libomp is a library that supports multi-platform shared memory multiprocessing programming in C, C++, and Fortran.
new_local_repository(
    name = "libomp",
    build_file = "@//:third_party/libomp.BUILD",
    path = "/home/linuxbrew/.linuxbrew/opt/libomp/",
)

# openblas is an optimized BLAS library based on GotoBLAS2 1.13 BSD version.
new_local_repository(
    name = "openblas",
    build_file = "@//:third_party/openblas.BUILD",
    path = "/home/linuxbrew/.linuxbrew/opt/openblas/",
)

# suite-sparse is a collection of sparse matrix libraries
new_local_repository(
    name = "suitesparse",
    build_file = "@//:third_party/suitesparse.BUILD",
<<<<<<< HEAD
    path = "/home/linuxbrew/.linuxbrew/opt/suitesparse/",
=======
    path = "/opt/homebrew/opt/suite-sparse/",
>>>>>>> ba171a05
)
<|MERGE_RESOLUTION|>--- conflicted
+++ resolved
@@ -25,10 +25,6 @@
 bazel_dep(name = "rules_shell", version = "0.4.0")
 bazel_dep(name = "rules_java", version = "8.11.0")
 bazel_dep(name = "google_benchmark", version = "1.9.2")
-<<<<<<< HEAD
-#bazel_dep(name = "suitesparse", version = "7.10.1.bcr.1")
-=======
->>>>>>> ba171a05
 
 
 bazel_dep(name = "depend_on_what_you_use", version = "0.8.0")
@@ -144,9 +140,5 @@
 new_local_repository(
     name = "suitesparse",
     build_file = "@//:third_party/suitesparse.BUILD",
-<<<<<<< HEAD
-    path = "/home/linuxbrew/.linuxbrew/opt/suitesparse/",
-=======
     path = "/opt/homebrew/opt/suite-sparse/",
->>>>>>> ba171a05
 )
