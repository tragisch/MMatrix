--- conflicted
+++ resolved
@@ -154,14 +154,9 @@
   case COO:
     return dm_get_coo(mat, i, j);
     break;
-<<<<<<< HEAD
   case CSC:
     return dm_get_csc(mat, i, j);
-=======
-  case CSR:
-    return 0.0;
->>>>>>> 7b75adef
-    break; // not implemented yet
+    break;
   case VECTOR:
     return dv_get(mat, i);
     break;
