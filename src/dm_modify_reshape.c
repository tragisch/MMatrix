--- conflicted
+++ resolved
@@ -54,11 +54,7 @@
 /*******************************/
 /*       Reshape COO        */
 /*******************************/
-<<<<<<< HEAD
-// TODO: Implement
-static void dm_reshape_coo(DoubleMatrix *matrix, size_t new_rows,
-                           size_t new_cols) {}
-=======
+
 static void dm_reshape_coo(DoubleMatrix *matrix, size_t new_rows,
                            size_t new_cols) {
 
@@ -90,4 +86,3 @@
   matrix->col_indices = new_col_indices;
   matrix->values = new_values;
 }
->>>>>>> 7b75adef
